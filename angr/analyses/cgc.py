from ..analysis import Analysis

import simuvex

class CGC(Analysis):
    '''
    This analysis attempts to find memory corruption vulnerabilities in CGC stuff.
    '''

    @staticmethod
    def check_path(p):
        if not p.reachable:
            return False

        for a in reversed(p.events):
            if a.type == 'cgc_checkpoint':
                break

            if isinstance(a, simuvex.SimActionData) and a.type == 'mem':
                addr = p.state.se.any_int(a.addr.ast)
                tb = (addr >> 24)
                if tb != 0xff and tb != 0xc and tb != 0x08:
                    return True

        if CGC.check_expr(p.state.ip) and len(p.state.se.any_n_int(p.state.ip, 257)) > 256:
            return True

        p.events.append(simuvex.SimEvent(p.state, 'cgc_checkpoint'))
        return False

    @staticmethod
    def check_expr(expr):
        for v in expr.variables:
            if 'file' in v:
                return True

        return False

    @staticmethod
    def check_for_eip_control(p):
        if not p.reachable:
            return False
        # Try to constrain successor to 0x41414141 (see if we control eip)
        for succ in p.next_run.unconstrained_successors:
            if succ.se.solution(succ.ip, 0x41414141):
                p.state.add_constraints(succ.ip == 0x41414141)
                return True
        return False

    def __init__(self):
        # make a CGC state
        s = self._p.initial_state()
        s.get_plugin('cgc')
<<<<<<< HEAD
        self.e = self._p.surveyors.Explorer(start=self._p.exit_to(self._p.entry, state=s), find=self.check_for_eip_control, enable_veritesting=True)
=======
        self.e = self._p.surveyors.Explorer(start=self._p.exit_to(self._p.entry, state=s), find=self.check_for_eip_control)
>>>>>>> 9a68c94d

        self.e.run()
        self.vuln_path = (self.e.found + self.e.errored)[0]

        self.pov = """<?xml version="1.0" standalone="no" ?>
<!DOCTYPE pov SYSTEM "/usr/share/cgc-docs/replay.dtd">
<pov>
    <cbid>service</cbid>
        <replay>
"""

        s = self.vuln_path.state
        for a in self.vuln_path.events:
            if isinstance(a, simuvex.SimActionData) and a.type == 'file' and s.se.solution(a.fd.ast, 1):
                max_size = s.se.max_int(a.size.ast)
                sval = s.se.any_str(a.data.ast)[:max_size]
                self.pov += "        <read><length>%d</length><match><data>%s</data></match></read>\n" % (max_size, repr(sval)[1:-1])

            elif isinstance(a, simuvex.SimActionData) and a.type == 'file' and s.se.solution(a.fd.ast, 0):
                max_size = s.se.max_int(a.size.ast)
                sval = s.se.any_str(a.data.ast)[:max_size]
                self.pov += "        <write>\n            <data>%s</data>\n        </write>\n" % repr(sval)[1:-1]

        self.pov += "</replay>\n</pov>\n"<|MERGE_RESOLUTION|>--- conflicted
+++ resolved
@@ -51,11 +51,7 @@
         # make a CGC state
         s = self._p.initial_state()
         s.get_plugin('cgc')
-<<<<<<< HEAD
         self.e = self._p.surveyors.Explorer(start=self._p.exit_to(self._p.entry, state=s), find=self.check_for_eip_control, enable_veritesting=True)
-=======
-        self.e = self._p.surveyors.Explorer(start=self._p.exit_to(self._p.entry, state=s), find=self.check_for_eip_control)
->>>>>>> 9a68c94d
 
         self.e.run()
         self.vuln_path = (self.e.found + self.e.errored)[0]
