#!/usr/bin/env python

import logging
import cooldict
import itertools

l = logging.getLogger("simuvex.plugins.symbolic_memory")

import claripy
from .memory import SimMemory

class SimMemoryObject(object):
    '''
    A MemoryObjectRef instance is a reference to a byte or several bytes in
    a specific object in SimSymbolicMemory. It is only used inside
    SimSymbolicMemory class.
    '''
    def __init__(self, object, base, length=None): #pylint:disable=redefined-builtin
        if not isinstance(object, claripy.A):
            raise SimMemoryError('memory can only store claripy Expression')

        self._base = base
        self._object = object
        self._length = object.size()/8 if length is None else length

    def size(self):
        return self._length * 8

    def __len__(self):
        return self.size()

    @property
    def base(self):
        return self._base

    @property
    def length(self):
        return self._length

    @property
    def object(self):
        return self._object

    def bytes_at(self, addr, length):
        if addr == self.base and length == self.length:
            return self.object

        obj_size = self.size()
        left = obj_size - (addr-self.base)*8 - 1
        right = left - length*8 + 1
        return self.object[left:right]

    def __eq__(self, other):
        return self._object.identical(other._object) and self._base == other._base and hash(self._length) == hash(other._length)

    def __ne__(self, other):
        return not self == other

    def __repr__(self):
        if type(self.object) is claripy.A:
            return "%s" % (self.object.model)
        else:
            return "%s" % (self.object)

class SimSymbolicMemory(SimMemory):
    def __init__(self, backer=None, name_mapping=None, hash_mapping=None, memory_id="mem", repeat_min=None, repeat_constraints=None, repeat_expr=None):
        SimMemory.__init__(self)
        if backer is None:
            backer = cooldict.BranchingDict()

        if not isinstance(backer, cooldict.BranchingDict):
            backer = cooldict.BranchingDict(backer)

        self.mem = backer
        self.id = memory_id

        # for the norepeat stuff
        self._repeat_constraints = [ ] if repeat_constraints is None else repeat_constraints
        self._repeat_expr = repeat_expr
        self._repeat_granularity = 0x10000
        self._repeat_min = 0x13370000 if repeat_min is None else repeat_min

        # default strategies
        self._default_read_strategy = ['symbolic', 'any']
        self._read_address_range = 1024
        self._maximum_symbolic_read_size = 128

        self._default_write_strategy = [ 'norepeats',  'any' ]
        self._write_length_range = 1
        self._write_address_range = 1

        self._default_symbolic_write_strategy = [ 'symbolic_nonzero', 'any' ]
        self._symbolic_write_address_range = 17

        # reverse mapping
        self._name_mapping = cooldict.BranchingDict() if name_mapping is None else name_mapping
        self._hash_mapping = cooldict.BranchingDict() if hash_mapping is None else hash_mapping
        self._updated_mappings = set()

    #
    # Mappings
    #

    def addrs_for_name(self, n):
        '''
        Returns a set of addresses that contain expressions that contain a variable
        named n.
        '''
        if n in self._name_mapping: return set(self._name_mapping[n])
        else: return set()

    def addrs_for_hash(self, h):
        '''
        Returns a set of addresses that contain expressions that contain a variable
        with the hash of h.
        '''
        if h in self._hash_mapping: return set(self._hash_mapping[h])
        else: return set()

    def memory_objects_for_name(self, n):
        '''
        Returns a set of SimMemoryObjects that contain expressions that contain a variable
        with the name of n. This is useful for replacing those values, in one fell swoop,
        with replace_memory_object(), even if they've been partially overwritten.
        '''
        if n in self._name_mapping: return set([ self.mem[i] for i in self.addrs_for_name(n)])
        else: return set()

    def memory_objects_for_hash(self, n):
        '''
        Returns a set of SimMemoryObjects that contain expressions that contain a variable
        with the hash of h. This is useful for replacing those values, in one fell swoop,
        with replace_memory_object(), even if they've been partially overwritten.
        '''
        if n in self._name_mapping: return set([ self.mem[i] for i in self.addrs_for_hash(n)])
        else: return set()

    #
    # Memory object management
    #

    def replace_memory_object(self, old, new_content):
        '''
        Replaces the memory object 'old' with a new memory object containing
        'new_content'.

            @param old: a SimMemoryObject (i.e., one from memory_objects_for_hash() or
                        memory_objects_for_name())
            @param new_content: the content (claripy expression) for the new memory object
        '''

        if old.object.size() != new_content.size():
            raise SimMemoryError("memory objects can only be replaced by the same length content")

        new = SimMemoryObject(new_content, old.base)
        for b in range(old.base, old.base+old.length):
            try:
                if b not in self.mem or self.mem[b] is not old:
                    continue

                if isinstance(new.object, claripy.A):
                    self._update_mappings(b, new.object)
                self.mem[b] = new
            except KeyError:
                pass

    #
    # Symbolicizing!
    #

    def make_symbolic(self, addr, length, name):
        '''
        Replaces length bytes, starting at addr, with a symbolic variable named
        name. Adds a constraint equaling that symbolic variable to the value
        previously at addr, and returns the variable.
        '''
        l.debug("making %s bytes symbolic", length)

        r, read_constraints = self.load(addr, length)
        l.debug("... read constraints: %s", read_constraints)
        self.state.add_constraints(*read_constraints)

        v = self.state.BV(name, r.size())
        write_constraints = self.store(addr, v)
        self.state.add_constraints(*write_constraints)
        l.debug("... write constraints: %s", write_constraints)
        self.state.add_constraints(r == v)
        l.debug("... eq constraints: %s", r == v)
        return v

    #
    # Address concretization
    #

    def _concretize_strategy(self, v, s, limit, cache):
        r = None
        #if s == "norepeats_simple":
        #   if self.state.se.solution(v, self._repeat_min):
        #       l.debug("... trying super simple method.")
        #       r = [ self._repeat_min ]
        #       self._repeat_min += self._repeat_granularity
        #elif s == "norepeats_range":
        #   l.debug("... trying ranged simple method.")
        #   r = [ self.state.se.any_int(v, extra_constraints = [ v > self._repeat_min, v < self._repeat_min + self._repeat_granularity ]) ]
        #   self._repeat_min += self._repeat_granularity
        #elif s == "norepeats_min":
        #   l.debug("... just getting any value.")
        #   r = [ self.state.se.any_int(v, extra_constraints = [ v > self._repeat_min ]) ]
        #   self._repeat_min = r[0] + self._repeat_granularity
        if s == "norepeats":
            if self._repeat_expr is None:
                self._repeat_expr = self.state.BV("%s_repeat" % self.id, self.state.arch.bits)

            c = self.state.se.any_int(v, extra_constraints=self._repeat_constraints + [ v == self._repeat_expr ])
            self._repeat_constraints.append(self._repeat_expr != c)
            r = [ c ]
        elif s == "symbolic":
            # if the address concretizes to less than the threshold of values, try to keep it symbolic
            mx = self.state.se.max_int(v)
            mn = self.state.se.min_int(v)

            cache['max'] = mx
            cache['min'] = mn
            cache['solutions'].add(mx)
            cache['solutions'].add(mn)

            l.debug("... range is (%d, %d)", mn, mx)
            if mx - mn < limit:
                l.debug("... generating %d addresses", limit)
                r = self.state.se.any_n_int(v, limit)
                l.debug("... done")
        elif s == "symbolic_nonzero":
            # if the address concretizes to less than the threshold of values, try to keep it symbolic
            mx = self.state.se.max_int(v, extra_constraints=[v != 0])
            mn = self.state.se.min_int(v, extra_constraints=[v != 0])

            cache['max'] = mx
            cache['solutions'].add(mx)
            cache['solutions'].add(mn)

            l.debug("... range is (%d, %d)", mn, mx)
            if mx - mn < limit:
                l.debug("... generating %d addresses", limit)
                r = self.state.se.any_n_int(v, limit)
                l.debug("... done")
        elif s == "any":
            r = [ cache['solutions'].__iter__().next() ]

        return r, cache

    def _concretize_addr(self, v, strategy, limit):
        # if there's only one option, let's do it
        if not self.state.se.symbolic(v):
            l.debug("... concrete value")
            return [ self.state.se.any_int(v) ]

        if not self.state.satisfiable():
            raise SimMemoryError("Trying to concretize with unsat constraints.")

        l.debug("... concretizing address with limit %d", limit)

        cache = { }
        cache['solutions'] = { self.state.se.any_int(v) }

        for s in strategy:
            l.debug("... trying strategy %s", s)
            try:
                result, cache = self._concretize_strategy(v, s, limit, cache)
                if result is not None:
                    return result
                else:
                    l.debug("... failed (with None)")
            except SimUnsatError:
                l.debug("... failed (with exception)")
                continue

        raise SimMemoryError("Unable to concretize address with the provided strategy.")

    def concretize_write_addr(self, addr, strategy=None, limit=None):
        if type(addr) in {int, long}:
            return [addr]

        #l.debug("concretizing addr: %s with variables", addr.variables)
        if strategy is None:
            if any([ "multiwrite" in c for c in self.state.se.variables(addr) ]):
                l.debug("... defaulting to symbolic write!")
                strategy = self._default_symbolic_write_strategy
                limit = self._symbolic_write_address_range if limit is None else limit
            else:
                l.debug("... defaulting to concrete write!")
                strategy = self._default_write_strategy
                limit = self._write_address_range if limit is None else limit
        limit = self._write_address_range if limit is None else limit

        return self._concretize_addr(addr, strategy=strategy, limit=limit)

    def concretize_read_addr(self, addr, strategy=None, limit=None):
        '''
        Concretizes an address meant for reading.

            @param addr: an expression for the address
            @param strategy: the strategy to use for concretization
            @param limit: how many concrete values to limit the concretization to

            @returns a list of concrete addresses
        '''
        if type(addr) in {int, long}:
            return [addr]
        strategy = self._default_read_strategy if strategy is None else strategy
        limit = self._read_address_range if limit is None else limit

        return self._concretize_addr(addr, strategy=strategy, limit=limit)

    def _read_from(self, addr, num_bytes):
        missing = [ ]
        the_bytes = { }
        for i in range(0, num_bytes):
            try:
                b = self.mem[addr+i]
                if type(b) in (int, long, str):
                    b = self.state.BVV(b, 8)
                the_bytes[i] = b
            except KeyError:
                missing.append(i)

        if len(missing) > 0:
            name = "%s_%x" % (self.id, addr)
            b = self.state.se.Unconstrained(name, num_bytes*8)
            default_mo = SimMemoryObject(b, addr)
            for m in missing:
                the_bytes[m] = default_mo
                self._update_mappings(addr+m, default_mo.object)
                self.mem[addr+m] = default_mo

        buf = [ ]
        buf_size = 0
        last_expr = None
        for i,e in the_bytes.items() + [(num_bytes, None)]:
            if type(e) is not SimMemoryObject or e is not last_expr:
                if isinstance(last_expr, claripy.A):
                    buf.append(last_expr)
                    buf_size += 1
                elif type(last_expr) is SimMemoryObject:
                    buf.append(last_expr.bytes_at(addr+buf_size, i-buf_size))
                    buf_size = i
            last_expr = e

        if len(buf) > 1:
            r = self.state.se.Concat(*buf)
        else:
            r = buf[0]
        return r

    def load(self, dst, size, condition=None, fallback=None, bbl_addr=None, stmt_id=None):
        '''
        Loads size bytes from dst.

            @param dst: the address to load from
            @param size: the size (in bytes) of the load
            @param condition: a claripy expression representing a condition for a conditional load
            @param fallback: a fallback value if the condition ends up being False
            @bbl_addr: TODO
            @stmt_id: TODO

        There are a few possible return values. If no condition or fallback are passed in,
        then the return is the bytes at the address, in the form of a claripy expression.
        For example:

            <A BVV(0x41, 32)>

        On the other hand, if a condition and fallback are provided, the value is conditional:

            <A If(condition, BVV(0x41, 32), fallback)>
        '''

        if type(size) in (int, long):
            size = self.state.BVV(size, self.state.arch.bits)

        if self.state.se.symbolic(size):
            l.warning("Concretizing symbolic length. Much sad; think about implementing.")
            size_int = self.state.se.max_int(size, extra_constraints=[self.state.se.ULE(size, self._maximum_symbolic_read_size)])
            self.state.add_constraints(size == size_int)
            size = self.state.BVV(size_int, self.state.arch.bits)

        # get a concrete set of read addresses
        addrs = self.concretize_read_addr(dst)
        size = self.state.se.any_int(size)

        read_value = self._read_from(addrs[0], size)
        constraint_options = [ dst == addrs[0] ]

        for a in addrs[1:]:
            read_value = self.state.se.If(dst == a, self._read_from(a, size), read_value)
            constraint_options.append(dst == a)

        if len(constraint_options) > 1:
            load_constraint = self.state.se.Or(*constraint_options)
        else:
            load_constraint = constraint_options[0]

        if condition is not None:
            read_value = self.state.se.If(condition, read_value, fallback)
            load_constraint = self.state.se.Or(self.state.se.And(condition, load_constraint), self.state.se.Not(condition))

        return read_value, [ load_constraint ]

    def find(self, start, what, max_search=None, max_symbolic_bytes=None, default=None):
        '''
        Returns the address of bytes equal to 'what', starting from 'start'. Note that,
        if you don't specify a default value, this search could cause the state to go
        unsat if no possible matching byte exists.

            @param start: the start address
            @param what: what to search for
            @param max_search: search at most this many bytes
            @param max_symbolic_bytes: search through at most this many symbolic bytes
            @param default: the default value, if what you're looking for wasn't found

            @returns an expression representing the address of the matching byte
        '''

        preload=True
        if type(start) in (int, long):
            start = self.state.BVV(start, self.state.arch.bits)

        constraints = [ ]
        remaining_symbolic = max_symbolic_bytes
        seek_size = len(what)/8
        symbolic_what = self.state.se.symbolic(what)
        l.debug("Search for %d bytes in a max of %d...", seek_size, max_search)

        if preload:
            all_memory = self.state.mem_expr(start, max_search, endness="Iend_BE")

        cases = [ ]
        match_indices = [ ]
        for i in itertools.count():
            l.debug("... checking offset %d", i)
            if i > max_search - seek_size:
                l.debug("... hit max size")
                break
            if remaining_symbolic is not None and remaining_symbolic == 0:
                l.debug("... hit max symbolic")
                break

            if preload:
                b = all_memory[max_search*8 - i*8 - 1 : max_search*8 - i*8 - seek_size*8]
            else:
                b = self.state.mem_expr(start + i, seek_size, endness="Iend_BE")
            cases.append([ b == what, start + i ])
            match_indices.append(i)

            if not self.state.se.symbolic(b) and not symbolic_what:
                #print "... checking", b, 'against', what
                if self.state.se.any_int(b) == self.state.se.any_int(what):
                    l.debug("... found concrete")
                    break
            else:
                if remaining_symbolic is not None:
                    remaining_symbolic -= 1

        if default is None:
            l.debug("... no default specified")
            default = 0
            constraints += [ self.state.se.Or(*[ c for c,_ in cases]) ]

        #l.debug("running ite_cases %s, %s", cases, default)
        r = self.state.se.ite_cases(cases, default)
        return r, constraints, match_indices

    def __contains__(self, dst):
        if type(dst) in (int, long):
            addr = dst
        elif self.state.se.symbolic(dst):
            try:
                addr = self._concretize_addr(dst, strategy=['allocated'], limit=1)[0]
            except SimMemoryError:
                return False
        else:
            addr = self.state.se.any_int(dst)
        return addr in self.mem

    #
    # Writes
    #

    def _mark_updated_mapping(self, d, m):
        if m in self._updated_mappings:
            return

        if m in d: d[m] = set(d[m])
        else: d[m] = set()
        self._updated_mappings.add(m)

    def _update_mappings(self, actual_addr, cnt):
        if not (options.REVERSE_MEMORY_NAME_MAP in self.state.options or
                options.REVERSE_MEMORY_HASH_MAP in self.state.options):
            return

        l.debug("Updating mappings at address 0x%x", actual_addr)

        if actual_addr in self.mem:
            l.debug("... removing old mappings")

            # remove this address for the old variables
            old_obj = self.mem[actual_addr]
            if isinstance(old_obj, SimMemoryObject):
                old_obj = old_obj.object

            if isinstance(old_obj, claripy.A):
                if options.REVERSE_MEMORY_NAME_MAP in self.state.options:
                    var_set = self.state.se.variables(old_obj)
                    for v in var_set:
                        self._mark_updated_mapping(self._name_mapping, v)
                        self._name_mapping[v].discard(actual_addr)
                        if len(self._name_mapping[v]) == 0:
                            self._name_mapping.pop(v, None)

                if options.REVERSE_MEMORY_HASH_MAP in self.state.options:
                    h = hash(old_obj)
                    self._mark_updated_mapping(self._hash_mapping, h)
                    self._hash_mapping[h].discard(actual_addr)
                    if len(self._hash_mapping[h]) == 0:
                        self._hash_mapping.pop(h, None)

        l.debug("... adding new mappings")
        if options.REVERSE_MEMORY_NAME_MAP in self.state.options:
            # add the new variables to the mapping
            var_set = self.state.se.variables(cnt)
            for v in var_set:
                self._mark_updated_mapping(self._name_mapping, v)
                if v not in self._name_mapping:
                    self._name_mapping[v] = set()
                self._name_mapping[v].add(actual_addr)

        if options.REVERSE_MEMORY_HASH_MAP in self.state.options:
            # add the new variables to the hash->addrs mapping
            h = hash(cnt)
            self._mark_updated_mapping(self._hash_mapping, h)
            if h not in self._hash_mapping:
                self._hash_mapping[h] = self.addrs_for_hash(h)
            self._hash_mapping[h].add(actual_addr)

    def _write_to(self, addr, cnt, size=None):
        cnt_size_bits = len(cnt)
        constraints = [ ]

        # here, we ensure the uuids are generated for every expression written to memory
        cnt.make_uuid()

        mo = SimMemoryObject(cnt, addr, length=size/8 if size is not None else None)

        if size is None:
            l.debug("... full length")

            for actual_addr in range(addr, addr + mo.length):
                l.debug("... updating mappings")
                self._update_mappings(actual_addr, cnt)
                l.debug("... writing 0x%x", actual_addr)
                self.mem[actual_addr] = mo
        else:
            if options.REVERSE_MEMORY_NAME_MAP in self.state.options or options.REVERSE_MEMORY_HASH_MAP in self.state.options:
                l.warning("TODO: figure out a precise way to do reverse references with symbolic size")

            max_size = cnt_size_bits/8
            before_bytes = self._read_from(addr, max_size)
            for possible_size in range(max_size):
                before_byte = before_bytes[cnt_size_bits - possible_size*8 - 1 : cnt_size_bits - possible_size*8 - 8]
                after_byte = cnt[cnt_size_bits - possible_size*8 - 1 : cnt_size_bits - possible_size*8 - 8]
                new_byte = self.state.se.If(self.state.se.UGT(size, possible_size), after_byte, before_byte)
                self._write_to(addr + possible_size, new_byte)

            constraints += [ self.state.se.ULE(size, cnt_size_bits/8) ]

        return constraints

    def replace_all(self, old, new):
        '''
        Replaces all instances of expression old with expression new.

            @param old: a claripy expression. Must contain at least one named variable (to make
                        to make it possible to use the name index for speedup)
            @param new: the new variable to replace it with
        '''

        if options.REVERSE_MEMORY_NAME_MAP not in self.state.options:
            raise SimMemoryError("replace_all is not doable without a reverse name mapping. Please add simuvex.o.REVERSE_MEMORY_NAME_MAP to the state options")

        if not isinstance(old, claripy.A) or not isinstance(new, claripy.A):
            raise SimMemoryError("old and new arguments to replace_all() must be claripy.A objects")

        if len(old.variables) == 0:
            raise SimMemoryError("old argument to replace_all() must have at least one named variable")

        memory_objects = set()
        for v in old.variables:
            memory_objects.update(self.memory_objects_for_name(v))

        for mo in memory_objects:
            self.replace_memory_object(mo, mo.object.replace(old, new))

    def store(self, dst, cnt, size=None, condition=None, fallback=None, bbl_addr=None, stmt_id=None): #pylint:disable=unused-argument
        l.debug("Doing a store...")

        addrs = self.concretize_write_addr(dst)
        if len(addrs) == 1:
            l.debug("... concretized to 0x%x", addrs[0])
            constraint = [ dst == addrs[0] ]
        else:
            l.debug("... concretized to %d values", len(addrs))
            constraint = [ self.state.se.Or(*[ dst == a for a in addrs ])  ]

        if len(addrs) == 1:
            c = self._write_to(addrs[0], cnt, size=size)
            constraint += c
        else:
            l.debug("... many writes")
            if size is None:
                length_expr = len(cnt)/8 # pylint:disable=maybe-no-member
            else:
                length_expr = size

            for a in addrs:
                ite_length = self.state.se.If(dst == a, length_expr, self.state.BVV(0))
                c = self._write_to(a, cnt, size=ite_length)
                constraint += c

        l.debug("... done")
        return constraint

    def store_with_merge(self, dst, cnt, size=None, condition=None, fallback=None, bbl_addr=None, stmt_id=None): #pylint:disable=unused-argument
        if options.ABSTRACT_MEMORY not in self.state.options:
            raise SimMemoryError('store_with_merge is not supported without abstract memory.')

        l.debug("Doing a store with merging...")

        addrs = self.concretize_write_addr(dst)

        if len(addrs) == 1:
            l.debug("... concretized to 0x%x", addrs[0])
        else:
            l.debug("... concretized to %d values", len(addrs))

        if size is None:
            # Full length
            length = len(cnt)
        else:
            raise NotImplementedError()

        for addr in addrs:
            # First we load old values
            old_val = self._read_from(addr, length / 8)
            assert isinstance(old_val, claripy.A)

            # FIXME: This is a big hack
            def is_reversed(o):
                if isinstance(o, claripy.A) and o.op == 'Reverse':
                    return True
                return False

            def can_be_reversed(o):
                if isinstance(o, claripy.A) and (isinstance(o.model, claripy.BVV) or \
                                     (isinstance(o.model, claripy.StridedInterval) and o.model.is_integer())):
                    return True
                return False

            reverse_it = False
            if is_reversed(cnt):
                if is_reversed(old_val):
                    cnt = cnt.args[0]
                    old_val = old_val.args[0]
                    reverse_it = True
                elif can_be_reversed(old_val):
                    cnt = cnt.args[0]
                    reverse_it = True
            merged_val = self.state.StridedInterval(bits=len(old_val), to_conv=old_val)
            merged_val = merged_val.union(cnt)
            if reverse_it:
                merged_val = merged_val.reversed

            # Write the new value
            self.store(addr, merged_val, size=size)

        return []

    # Return a copy of the SimMemory
    def copy(self):
        #l.debug("Copying %d bytes of memory with id %s." % (len(self.mem), self.id))
        c = SimSymbolicMemory(self.mem.branch(),
                              memory_id=self.id,
                              repeat_min=self._repeat_min,
                              repeat_constraints=self._repeat_constraints,
                              repeat_expr=self._repeat_expr,
                              name_mapping=self._name_mapping.branch(),
                              hash_mapping=self._hash_mapping.branch())
        return c

    # Gets the set of changed bytes between self and other.
    def changed_bytes(self, other):
        common_ancestor = self.mem.common_ancestor(other.mem)
        if common_ancestor == None:
            l.warning("Merging without a common ancestor. This will be very slow.")
            our_changes, our_deletions = set(self.mem.keys()), set()
            their_changes, their_deletions = set(other.mem.keys()), set()
        else:
            our_changes, our_deletions = self.mem.changes_since(common_ancestor)
            their_changes, their_deletions = other.mem.changes_since(common_ancestor)

        #both_changed = our_changes & their_changes
        #ours_changed_only = our_changes - both_changed
        #theirs_changed_only = their_changes - both_changed
        #both_deleted = their_deletions & our_deletions
        #ours_deleted_only = our_deletions - both_deleted
        #theirs_deleted_only = their_deletions - both_deleted

        candidates = our_changes | our_deletions | their_changes | their_deletions
        differences = set()

        for c in candidates:
            if c not in self.mem and c in other.mem:
                differences.add(c)
            elif c in self.mem and c not in other.mem:
                differences.add(c)
<<<<<<< HEAD
=======
            elif c in self.mem and self.mem[c] != other.mem[c]:
                l.debug("Two different values %s %s", self.mem[c].object.model, other.mem[c].object.model)
                differences.add(c)
>>>>>>> f8822e9b
            else:
                if type(self.mem[c]) is not SimMemoryObject:
                    self.mem[c] = SimMemoryObject(self.state.se.BVV(ord(self.mem[c]), 8), c)
                if type(other.mem[c]) is not SimMemoryObject:
                    other.mem[c] = SimMemoryObject(self.state.se.BVV(ord(other.mem[c]), 8), c)

                if c in self.mem and self.mem[c] != other.mem[c]:
                    l.debug("Two different values %s %s" % (self.mem[c].object.model, other.mem[c].object.model))
                    differences.add(c)
                else:
                    # this means the byte is in neither memory
                    pass

        return differences

    # Unconstrain a byte
    def unconstrain_byte(self, addr):
        unconstrained_byte = self.state.BV("%s_unconstrain_0x%x" % (self.id, addr), 8)
        self.store(addr, unconstrained_byte)

    # Replaces the differences between self and other with unconstrained bytes.
    def unconstrain_differences(self, other):
        changed_bytes = self.changed_bytes(other)
        l.debug("Will unconstrain %d %s bytes", len(changed_bytes), self.id)
        for b in changed_bytes:
            self.unconstrain_byte(b)

    # Merge this SimMemory with the other SimMemory
    def merge(self, others, flag, flag_values):
        changed_bytes = set()
        for o in others: #pylint:disable=redefined-outer-name
            self._repeat_constraints += o._repeat_constraints
            changed_bytes |= self.changed_bytes(o)

        l.debug("Merging %d bytes", len(changed_bytes))
        l.debug("... %s has changed bytes %s", self.id, changed_bytes)

        merging_occured = len(changed_bytes) > 0
        self._repeat_min = max(other._repeat_min for other in others)

        all_memories = others + [ self ]
        constraints = [ ]

        merged_to = None
        for b in sorted(changed_bytes):
            if merged_to is not None and not b >= merged_to:
                l.debug("merged_to = %d ... already merged byte 0x%x", merged_to, b)
                continue
            l.debug("... on byte 0x%x", b)

            memory_objects = [ ]
            unconstrained_in = [ ]

            # first get a list of all memory objects at that location, and
            # all memories that don't have those bytes
            for sm, fv in zip(all_memories, flag_values):
                if b in sm.mem:
                    l.debug("... present in %s", fv)
                    memory_objects.append((sm.mem[b], fv))
                else:
                    l.debug("... not present in %s", fv)
                    unconstrained_in.append((sm, fv))

            # get the size that we can merge easily. This is the minimum of
            # the size of all memory objects and unallocated spaces.
            min_size = min([ mo.length - (b-mo.base) for mo,_ in memory_objects ])
            for um in unconstrained_in:
                for i in range(0, min_size):
                    if b+i in um:
                        min_size = i
                        break
            merged_to = b + min_size
            l.debug("... determined minimum size of %d", min_size)

            # Now, we have the minimum size. We'll extract/create expressions of that
            # size and merge them
            extracted = [ (mo.bytes_at(b, min_size), fv) for mo,fv in memory_objects ]
            created = [ (self.state.se.Unconstrained("merge_uc_%s_%x" % (uc.id, b), min_size*8), fv) for uc,fv in unconstrained_in ]
            to_merge = extracted + created

            if options.ABSTRACT_MEMORY in self.state.options:
                merged_val = to_merge[0][0]
                for tm,_ in to_merge[1:]:
                    if options.REFINE_AFTER_WIDENING in self.state.options:
                        l.debug("Refining %s %s...", merged_val.model, tm.model)
                        merged_val = tm
                        l.debug("... Refined to %s", merged_val.model)
                    elif options.WIDEN_ON_MERGE in self.state.options:
                        l.debug("Widening %s %s...", merged_val.model, tm.model)
                        merged_val = merged_val.widen(tm)
                        l.debug('... Widened to %s', merged_val.model)
                    else:
                        l.debug("Merging %s %s...", merged_val.model, tm.model)
                        merged_val = merged_val.union(tm)
                        l.debug("... Merged to %s", merged_val.model)
                    #import ipdb; ipdb.set_trace()
                self.store(b, merged_val)
            else:
                merged_val = self.state.BVV(0, min_size*8)
                for tm,fv in to_merge:
                    merged_val = self.state.se.If(flag == fv, tm, merged_val)
                self.store(b, merged_val)
                constraints.append(self.state.se.Or(*[ flag == fv for fv in flag_values ]))

        return merging_occured, constraints

    def concrete_parts(self):
        '''
        Return a dict containing the concrete values in memory.
        '''
        d = { }
        for k,v in self.mem.iteritems():
            if not self.state.se.symbolic(v):
                d[k] = self.state.se.any_expr(v)

        return d

    def dbg_print(self):
        '''
        Print out debugging information.
        '''
        lst = []
        for i, addr in enumerate(self.mem.iterkeys()):
            lst.append(addr)
            if i >= 20:
                break

        for addr in sorted(lst):
            data = self.mem[addr]
            if type(data) is SimMemoryObject:
                memobj = data
                print "%xh : (%s)[%d]" % (addr, memobj, addr - memobj.base)
            else:
                print "%xh : <default data>" % (addr)

SimSymbolicMemory.register_default('memory', SimSymbolicMemory)
SimSymbolicMemory.register_default('registers', SimSymbolicMemory)
from ..s_errors import SimUnsatError, SimMemoryError
from .. import s_options as options<|MERGE_RESOLUTION|>--- conflicted
+++ resolved
@@ -721,12 +721,6 @@
                 differences.add(c)
             elif c in self.mem and c not in other.mem:
                 differences.add(c)
-<<<<<<< HEAD
-=======
-            elif c in self.mem and self.mem[c] != other.mem[c]:
-                l.debug("Two different values %s %s", self.mem[c].object.model, other.mem[c].object.model)
-                differences.add(c)
->>>>>>> f8822e9b
             else:
                 if type(self.mem[c]) is not SimMemoryObject:
                     self.mem[c] = SimMemoryObject(self.state.se.BVV(ord(self.mem[c]), 8), c)
