import simuvex
<<<<<<< HEAD
=======
from simuvex.s_type import SimTypeString, SimTypeLength
import symexec as se
>>>>>>> 9f1f5c79

import logging
l = logging.getLogger("simuvex.procedures.libc.strlen")

class strlen(simuvex.SimProcedure):
	def __init__(self): # pylint: disable=W0231,
<<<<<<< HEAD
		s = self.arg(0)
=======
                self.argument_types = {0: self.ty_ptr(SimTypeString())}
                self.return_type = SimTypeLength(self.state.arch)

		s = self.get_arg_expr(0)
>>>>>>> 9f1f5c79

		max_symbolic = self.state['libc'].buf_symbolic_bytes
		max_str_len = self.state['libc'].max_str_len

		r, c, i = self.state.memory.find(s, self.state.BVV(0, 8), max_str_len, max_symbolic=max_symbolic)

		self.max_null_index = max(i)
		self.add_refs(simuvex.SimMemRead(self.addr, self.stmt_from, s, 0, self.max_null_index+1))
		self.state.add_constraints(*c)
		self.ret(r - s)<|MERGE_RESOLUTION|>--- conflicted
+++ resolved
@@ -1,23 +1,14 @@
 import simuvex
-<<<<<<< HEAD
-=======
 from simuvex.s_type import SimTypeString, SimTypeLength
-import symexec as se
->>>>>>> 9f1f5c79
 
 import logging
 l = logging.getLogger("simuvex.procedures.libc.strlen")
 
 class strlen(simuvex.SimProcedure):
 	def __init__(self): # pylint: disable=W0231,
-<<<<<<< HEAD
 		s = self.arg(0)
-=======
-                self.argument_types = {0: self.ty_ptr(SimTypeString())}
-                self.return_type = SimTypeLength(self.state.arch)
-
-		s = self.get_arg_expr(0)
->>>>>>> 9f1f5c79
+		self.argument_types = {0: self.ty_ptr(SimTypeString())}
+		self.return_type = SimTypeLength(self.state.arch)
 
 		max_symbolic = self.state['libc'].buf_symbolic_bytes
 		max_str_len = self.state['libc'].max_str_len
